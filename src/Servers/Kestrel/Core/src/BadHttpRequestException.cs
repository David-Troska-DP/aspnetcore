// Copyright (c) .NET Foundation. All rights reserved.
// Licensed under the Apache License, Version 2.0. See License.txt in the project root for license information.

using System;
using Microsoft.AspNetCore.Server.Kestrel.Core.Internal.Http;
using Microsoft.AspNetCore.Server.Kestrel.Core.Internal.Infrastructure;
using Microsoft.Extensions.Primitives;

namespace Microsoft.AspNetCore.Server.Kestrel.Core
{
    /// <summary>
    /// An exception thrown when a malformed http request has been received.
    /// </summary>
    [Obsolete("Moved to Microsoft.AspNetCore.Http.BadHttpRequestException")]
    public sealed class BadHttpRequestException : Microsoft.AspNetCore.Http.BadHttpRequestException
    {
        internal BadHttpRequestException(string message, int statusCode, RequestRejectionReason reason)
            : this(message, statusCode, reason, null)
        { }

        internal BadHttpRequestException(string message, int statusCode, RequestRejectionReason reason, HttpMethod? requiredMethod)
            : base(message, statusCode)
        {
            Reason = reason;

            if (requiredMethod.HasValue)
            {
                AllowedHeader = HttpUtilities.MethodToString(requiredMethod.Value);
            }
        }

        public new int StatusCode { get => base.StatusCode; }

        internal StringValues AllowedHeader { get; }

        internal RequestRejectionReason Reason { get; }
<<<<<<< HEAD

        [StackTraceHidden]
        internal static void Throw(RequestRejectionReason reason)
        {
            throw GetException(reason);
        }

        [StackTraceHidden]
        internal static void Throw(RequestRejectionReason reason, HttpMethod method)
            => throw GetException(reason, method.ToString().ToUpperInvariant());

        [MethodImpl(MethodImplOptions.NoInlining)]
        internal static BadHttpRequestException GetException(RequestRejectionReason reason)
        {
            BadHttpRequestException ex;
            switch (reason)
            {
                case RequestRejectionReason.InvalidRequestHeadersNoCRLF:
                    ex = new BadHttpRequestException(CoreStrings.BadRequest_InvalidRequestHeadersNoCRLF, StatusCodes.Status400BadRequest, reason);
                    break;
                case RequestRejectionReason.InvalidRequestLine:
                    ex = new BadHttpRequestException(CoreStrings.BadRequest_InvalidRequestLine, StatusCodes.Status400BadRequest, reason);
                    break;
                case RequestRejectionReason.MalformedRequestInvalidHeaders:
                    ex = new BadHttpRequestException(CoreStrings.BadRequest_MalformedRequestInvalidHeaders, StatusCodes.Status400BadRequest, reason);
                    break;
                case RequestRejectionReason.MultipleContentLengths:
                    ex = new BadHttpRequestException(CoreStrings.BadRequest_MultipleContentLengths, StatusCodes.Status400BadRequest, reason);
                    break;
                case RequestRejectionReason.UnexpectedEndOfRequestContent:
                    ex = new BadHttpRequestException(CoreStrings.BadRequest_UnexpectedEndOfRequestContent, StatusCodes.Status400BadRequest, reason);
                    break;
                case RequestRejectionReason.BadChunkSuffix:
                    ex = new BadHttpRequestException(CoreStrings.BadRequest_BadChunkSuffix, StatusCodes.Status400BadRequest, reason);
                    break;
                case RequestRejectionReason.BadChunkSizeData:
                    ex = new BadHttpRequestException(CoreStrings.BadRequest_BadChunkSizeData, StatusCodes.Status400BadRequest, reason);
                    break;
                case RequestRejectionReason.ChunkedRequestIncomplete:
                    ex = new BadHttpRequestException(CoreStrings.BadRequest_ChunkedRequestIncomplete, StatusCodes.Status400BadRequest, reason);
                    break;
                case RequestRejectionReason.InvalidCharactersInHeaderName:
                    ex = new BadHttpRequestException(CoreStrings.BadRequest_InvalidCharactersInHeaderName, StatusCodes.Status400BadRequest, reason);
                    break;
                case RequestRejectionReason.RequestLineTooLong:
                    ex = new BadHttpRequestException(CoreStrings.BadRequest_RequestLineTooLong, StatusCodes.Status414UriTooLong, reason);
                    break;
                case RequestRejectionReason.HeadersExceedMaxTotalSize:
                    ex = new BadHttpRequestException(CoreStrings.BadRequest_HeadersExceedMaxTotalSize, StatusCodes.Status431RequestHeaderFieldsTooLarge, reason);
                    break;
                case RequestRejectionReason.TooManyHeaders:
                    ex = new BadHttpRequestException(CoreStrings.BadRequest_TooManyHeaders, StatusCodes.Status431RequestHeaderFieldsTooLarge, reason);
                    break;
                case RequestRejectionReason.RequestBodyTooLarge:
                    ex = new BadHttpRequestException(CoreStrings.BadRequest_RequestBodyTooLarge, StatusCodes.Status413PayloadTooLarge, reason);
                    break;
                case RequestRejectionReason.RequestHeadersTimeout:
                    ex = new BadHttpRequestException(CoreStrings.BadRequest_RequestHeadersTimeout, StatusCodes.Status408RequestTimeout, reason);
                    break;
                case RequestRejectionReason.RequestBodyTimeout:
                    ex = new BadHttpRequestException(CoreStrings.BadRequest_RequestBodyTimeout, StatusCodes.Status408RequestTimeout, reason);
                    break;
                case RequestRejectionReason.OptionsMethodRequired:
                    ex = new BadHttpRequestException(CoreStrings.BadRequest_MethodNotAllowed, StatusCodes.Status405MethodNotAllowed, reason, HttpMethod.Options);
                    break;
                case RequestRejectionReason.ConnectMethodRequired:
                    ex = new BadHttpRequestException(CoreStrings.BadRequest_MethodNotAllowed, StatusCodes.Status405MethodNotAllowed, reason, HttpMethod.Connect);
                    break;
                case RequestRejectionReason.MissingHostHeader:
                    ex = new BadHttpRequestException(CoreStrings.BadRequest_MissingHostHeader, StatusCodes.Status400BadRequest, reason);
                    break;
                case RequestRejectionReason.MultipleHostHeaders:
                    ex = new BadHttpRequestException(CoreStrings.BadRequest_MultipleHostHeaders, StatusCodes.Status400BadRequest, reason);
                    break;
                case RequestRejectionReason.InvalidHostHeader:
                    ex = new BadHttpRequestException(CoreStrings.BadRequest_InvalidHostHeader, StatusCodes.Status400BadRequest, reason);
                    break;
                default:
                    ex = new BadHttpRequestException(CoreStrings.BadRequest, StatusCodes.Status400BadRequest, reason);
                    break;
            }
            return ex;
        }

        [StackTraceHidden]
        internal static void Throw(RequestRejectionReason reason, string detail)
        {
            throw GetException(reason, detail);
        }

        [StackTraceHidden]
        internal static void Throw(RequestRejectionReason reason, StringValues detail)
        {
            throw GetException(reason, detail.ToString());
        }

        [MethodImpl(MethodImplOptions.NoInlining)]
        internal static BadHttpRequestException GetException(RequestRejectionReason reason, string detail)
        {
            BadHttpRequestException ex;
            switch (reason)
            {
                case RequestRejectionReason.InvalidRequestLine:
                    ex = new BadHttpRequestException(CoreStrings.FormatBadRequest_InvalidRequestLine_Detail(detail), StatusCodes.Status400BadRequest, reason);
                    break;
                case RequestRejectionReason.InvalidRequestTarget:
                    ex = new BadHttpRequestException(CoreStrings.FormatBadRequest_InvalidRequestTarget_Detail(detail), StatusCodes.Status400BadRequest, reason);
                    break;
                case RequestRejectionReason.InvalidRequestHeader:
                    ex = new BadHttpRequestException(CoreStrings.FormatBadRequest_InvalidRequestHeader_Detail(detail), StatusCodes.Status400BadRequest, reason);
                    break;
                case RequestRejectionReason.InvalidContentLength:
                    ex = new BadHttpRequestException(CoreStrings.FormatBadRequest_InvalidContentLength_Detail(detail), StatusCodes.Status400BadRequest, reason);
                    break;
                case RequestRejectionReason.UnrecognizedHTTPVersion:
                    ex = new BadHttpRequestException(CoreStrings.FormatBadRequest_UnrecognizedHTTPVersion(detail), StatusCodes.Status505HttpVersionNotsupported, reason);
                    break;
                case RequestRejectionReason.FinalTransferCodingNotChunked:
                    ex = new BadHttpRequestException(CoreStrings.FormatBadRequest_FinalTransferCodingNotChunked(detail), StatusCodes.Status400BadRequest, reason);
                    break;
                case RequestRejectionReason.LengthRequired:
                    ex = new BadHttpRequestException(CoreStrings.FormatBadRequest_LengthRequired(detail), StatusCodes.Status411LengthRequired, reason);
                    break;
                case RequestRejectionReason.LengthRequiredHttp10:
                    ex = new BadHttpRequestException(CoreStrings.FormatBadRequest_LengthRequiredHttp10(detail), StatusCodes.Status400BadRequest, reason);
                    break;
                case RequestRejectionReason.InvalidHostHeader:
                    ex = new BadHttpRequestException(CoreStrings.FormatBadRequest_InvalidHostHeader_Detail(detail), StatusCodes.Status400BadRequest, reason);
                    break;
                default:
                    ex = new BadHttpRequestException(CoreStrings.BadRequest, StatusCodes.Status400BadRequest, reason);
                    break;
            }
            return ex;
        }
=======
>>>>>>> 8d2c905f
    }
}<|MERGE_RESOLUTION|>--- conflicted
+++ resolved
@@ -34,143 +34,5 @@
         internal StringValues AllowedHeader { get; }
 
         internal RequestRejectionReason Reason { get; }
-<<<<<<< HEAD
-
-        [StackTraceHidden]
-        internal static void Throw(RequestRejectionReason reason)
-        {
-            throw GetException(reason);
-        }
-
-        [StackTraceHidden]
-        internal static void Throw(RequestRejectionReason reason, HttpMethod method)
-            => throw GetException(reason, method.ToString().ToUpperInvariant());
-
-        [MethodImpl(MethodImplOptions.NoInlining)]
-        internal static BadHttpRequestException GetException(RequestRejectionReason reason)
-        {
-            BadHttpRequestException ex;
-            switch (reason)
-            {
-                case RequestRejectionReason.InvalidRequestHeadersNoCRLF:
-                    ex = new BadHttpRequestException(CoreStrings.BadRequest_InvalidRequestHeadersNoCRLF, StatusCodes.Status400BadRequest, reason);
-                    break;
-                case RequestRejectionReason.InvalidRequestLine:
-                    ex = new BadHttpRequestException(CoreStrings.BadRequest_InvalidRequestLine, StatusCodes.Status400BadRequest, reason);
-                    break;
-                case RequestRejectionReason.MalformedRequestInvalidHeaders:
-                    ex = new BadHttpRequestException(CoreStrings.BadRequest_MalformedRequestInvalidHeaders, StatusCodes.Status400BadRequest, reason);
-                    break;
-                case RequestRejectionReason.MultipleContentLengths:
-                    ex = new BadHttpRequestException(CoreStrings.BadRequest_MultipleContentLengths, StatusCodes.Status400BadRequest, reason);
-                    break;
-                case RequestRejectionReason.UnexpectedEndOfRequestContent:
-                    ex = new BadHttpRequestException(CoreStrings.BadRequest_UnexpectedEndOfRequestContent, StatusCodes.Status400BadRequest, reason);
-                    break;
-                case RequestRejectionReason.BadChunkSuffix:
-                    ex = new BadHttpRequestException(CoreStrings.BadRequest_BadChunkSuffix, StatusCodes.Status400BadRequest, reason);
-                    break;
-                case RequestRejectionReason.BadChunkSizeData:
-                    ex = new BadHttpRequestException(CoreStrings.BadRequest_BadChunkSizeData, StatusCodes.Status400BadRequest, reason);
-                    break;
-                case RequestRejectionReason.ChunkedRequestIncomplete:
-                    ex = new BadHttpRequestException(CoreStrings.BadRequest_ChunkedRequestIncomplete, StatusCodes.Status400BadRequest, reason);
-                    break;
-                case RequestRejectionReason.InvalidCharactersInHeaderName:
-                    ex = new BadHttpRequestException(CoreStrings.BadRequest_InvalidCharactersInHeaderName, StatusCodes.Status400BadRequest, reason);
-                    break;
-                case RequestRejectionReason.RequestLineTooLong:
-                    ex = new BadHttpRequestException(CoreStrings.BadRequest_RequestLineTooLong, StatusCodes.Status414UriTooLong, reason);
-                    break;
-                case RequestRejectionReason.HeadersExceedMaxTotalSize:
-                    ex = new BadHttpRequestException(CoreStrings.BadRequest_HeadersExceedMaxTotalSize, StatusCodes.Status431RequestHeaderFieldsTooLarge, reason);
-                    break;
-                case RequestRejectionReason.TooManyHeaders:
-                    ex = new BadHttpRequestException(CoreStrings.BadRequest_TooManyHeaders, StatusCodes.Status431RequestHeaderFieldsTooLarge, reason);
-                    break;
-                case RequestRejectionReason.RequestBodyTooLarge:
-                    ex = new BadHttpRequestException(CoreStrings.BadRequest_RequestBodyTooLarge, StatusCodes.Status413PayloadTooLarge, reason);
-                    break;
-                case RequestRejectionReason.RequestHeadersTimeout:
-                    ex = new BadHttpRequestException(CoreStrings.BadRequest_RequestHeadersTimeout, StatusCodes.Status408RequestTimeout, reason);
-                    break;
-                case RequestRejectionReason.RequestBodyTimeout:
-                    ex = new BadHttpRequestException(CoreStrings.BadRequest_RequestBodyTimeout, StatusCodes.Status408RequestTimeout, reason);
-                    break;
-                case RequestRejectionReason.OptionsMethodRequired:
-                    ex = new BadHttpRequestException(CoreStrings.BadRequest_MethodNotAllowed, StatusCodes.Status405MethodNotAllowed, reason, HttpMethod.Options);
-                    break;
-                case RequestRejectionReason.ConnectMethodRequired:
-                    ex = new BadHttpRequestException(CoreStrings.BadRequest_MethodNotAllowed, StatusCodes.Status405MethodNotAllowed, reason, HttpMethod.Connect);
-                    break;
-                case RequestRejectionReason.MissingHostHeader:
-                    ex = new BadHttpRequestException(CoreStrings.BadRequest_MissingHostHeader, StatusCodes.Status400BadRequest, reason);
-                    break;
-                case RequestRejectionReason.MultipleHostHeaders:
-                    ex = new BadHttpRequestException(CoreStrings.BadRequest_MultipleHostHeaders, StatusCodes.Status400BadRequest, reason);
-                    break;
-                case RequestRejectionReason.InvalidHostHeader:
-                    ex = new BadHttpRequestException(CoreStrings.BadRequest_InvalidHostHeader, StatusCodes.Status400BadRequest, reason);
-                    break;
-                default:
-                    ex = new BadHttpRequestException(CoreStrings.BadRequest, StatusCodes.Status400BadRequest, reason);
-                    break;
-            }
-            return ex;
-        }
-
-        [StackTraceHidden]
-        internal static void Throw(RequestRejectionReason reason, string detail)
-        {
-            throw GetException(reason, detail);
-        }
-
-        [StackTraceHidden]
-        internal static void Throw(RequestRejectionReason reason, StringValues detail)
-        {
-            throw GetException(reason, detail.ToString());
-        }
-
-        [MethodImpl(MethodImplOptions.NoInlining)]
-        internal static BadHttpRequestException GetException(RequestRejectionReason reason, string detail)
-        {
-            BadHttpRequestException ex;
-            switch (reason)
-            {
-                case RequestRejectionReason.InvalidRequestLine:
-                    ex = new BadHttpRequestException(CoreStrings.FormatBadRequest_InvalidRequestLine_Detail(detail), StatusCodes.Status400BadRequest, reason);
-                    break;
-                case RequestRejectionReason.InvalidRequestTarget:
-                    ex = new BadHttpRequestException(CoreStrings.FormatBadRequest_InvalidRequestTarget_Detail(detail), StatusCodes.Status400BadRequest, reason);
-                    break;
-                case RequestRejectionReason.InvalidRequestHeader:
-                    ex = new BadHttpRequestException(CoreStrings.FormatBadRequest_InvalidRequestHeader_Detail(detail), StatusCodes.Status400BadRequest, reason);
-                    break;
-                case RequestRejectionReason.InvalidContentLength:
-                    ex = new BadHttpRequestException(CoreStrings.FormatBadRequest_InvalidContentLength_Detail(detail), StatusCodes.Status400BadRequest, reason);
-                    break;
-                case RequestRejectionReason.UnrecognizedHTTPVersion:
-                    ex = new BadHttpRequestException(CoreStrings.FormatBadRequest_UnrecognizedHTTPVersion(detail), StatusCodes.Status505HttpVersionNotsupported, reason);
-                    break;
-                case RequestRejectionReason.FinalTransferCodingNotChunked:
-                    ex = new BadHttpRequestException(CoreStrings.FormatBadRequest_FinalTransferCodingNotChunked(detail), StatusCodes.Status400BadRequest, reason);
-                    break;
-                case RequestRejectionReason.LengthRequired:
-                    ex = new BadHttpRequestException(CoreStrings.FormatBadRequest_LengthRequired(detail), StatusCodes.Status411LengthRequired, reason);
-                    break;
-                case RequestRejectionReason.LengthRequiredHttp10:
-                    ex = new BadHttpRequestException(CoreStrings.FormatBadRequest_LengthRequiredHttp10(detail), StatusCodes.Status400BadRequest, reason);
-                    break;
-                case RequestRejectionReason.InvalidHostHeader:
-                    ex = new BadHttpRequestException(CoreStrings.FormatBadRequest_InvalidHostHeader_Detail(detail), StatusCodes.Status400BadRequest, reason);
-                    break;
-                default:
-                    ex = new BadHttpRequestException(CoreStrings.BadRequest, StatusCodes.Status400BadRequest, reason);
-                    break;
-            }
-            return ex;
-        }
-=======
->>>>>>> 8d2c905f
     }
 }