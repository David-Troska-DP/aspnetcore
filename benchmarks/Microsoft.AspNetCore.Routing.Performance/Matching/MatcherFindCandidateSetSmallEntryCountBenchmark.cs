--- conflicted
+++ resolved
@@ -16,11 +16,7 @@
         private TrivialMatcher _baseline;
         private DfaMatcher _dfa;
 
-<<<<<<< HEAD
         private IEndpointFeature _feature;
-=======
-        private EndpointSelectorContext _feature;
->>>>>>> b7939328
 
         [GlobalSetup]
         public void Setup()
